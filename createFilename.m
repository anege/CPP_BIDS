function expParameters = createFilename(cfg,expParameters)
% create the BIDS compliant directories and filenames for the behavioral output for this subject /
% session / run using the information from cfg and expParameters.
% Will also create the right filename for the eyetracking data file.
%
% For the moment the date of acquisition is appended to the filename
%
% can work for behavioral experiment if cfg.device is set to 'PC'
% can work for fMRI experiment if cfg.device is set to 'scanner'
% can work for simple eyetracking data if cfg.eyeTracker is set to 1
%
% BOLD
% sub-<label>[_ses-<label>]_task-<label>[_acq-<label>][_ce-<label>][_dir-<label>][_rec-<label>][_run-<index>][_echo-<index>]_<contrast_label>.nii[.gz]
%
% iEEG
% sub-<label>[_ses-<label>]_task-<task_label>[_run-<index>]_ieeg.json
%
% EEG
% sub-<label>[_ses-<label>]_task-<label>[_run-<index>]_eeg.<manufacturer_specific_extension>
%
% EYETRACKER
% sub-<participant_label>[_ses-<label>][_acq-<label>]_task-<task_label>_eyetrack.<manufacturer_specific_extension>
%
%
% See test_createFilename in the test folder for more details on how to use it.

zeroPadding = 3;
pattern = ['%0' num2str(zeroPadding) '.0f'];

dateFormat = 'yyyymmdd_HHMM';

% Setting some defaults: no need to change things here
expParameters = checkCFG(expParameters);

% extract input
subjectGrp = expParameters.subjectGrp;
subjectNb = expParameters.subjectNb;
sessionNb = expParameters.sessionNb;
runNb = expParameters.runNb;

expParameters.date = datestr(now, dateFormat);

% output dir
expParameters.outputDir = fullfile (...
    expParameters.outputDir, ...
    'source', ...
    ['sub-' subjectGrp, sprintf(pattern, subjectNb)], ...
    ['ses-', sprintf(pattern, sessionNb)]);

% create base filename
expParameters.fileName.base = ...
    ['sub-', subjectGrp, sprintf(pattern, subjectNb), ...
    '_ses-', sprintf(pattern, sessionNb) , ...
    '_task-', expParameters.task];

runSuffix = ['_run-' sprintf(pattern, runNb)];


switch lower(cfg.device)
    case 'pc'
        modality = 'beh';
    case 'scanner'
        modality = 'func';
    otherwise
        modality = 'beh';
end

expParameters.modality = modality;


% set values for the suffixes for the different fields in the BIDS name
fields2Check = { ...
    'ce', ...
    'dir', ...  % For BIDS file naming: phase encoding direction of acquisition for fMRI
    'rec', ...  % For BIDS file naming: reconstruction of fMRI images
    'echo', ... % For BIDS file naming: echo fMRI images
    'acq'       % For BIDS file naming: acquisition of fMRI images
    };

for iField = 1:numel(fields2Check)
    if isempty (getfield(expParameters, fields2Check{iField}) ) %#ok<*GFLD>
        expParameters = setfield(expParameters, [fields2Check{iField} 'Suffix'], ...
            ''); %#ok<*SFLD>
    else
        expParameters = setfield(expParameters, [fields2Check{iField} 'Suffix'], ...
            ['_' fields2Check{iField} '-' getfield(expParameters, fields2Check{iField})]);
    end
end


%% create directories
[~, ~, ~] = mkdir(expParameters.outputDir);
[~, ~, ~] = mkdir(fullfile(expParameters.outputDir, modality));

if isfield(cfg,'eyeTracker')
    [~, ~, ~] = mkdir(fullfile(expParameters.outputDir, 'eyetracker'));
end


%% create filenames

switch modality

    case 'beh'

        expParameters.fileName.events = ...
            [expParameters.fileName.base, runSuffix, '_events_date-' expParameters.date '.tsv'];

    case 'func'

        expParameters.fileName.events = ...
            [expParameters.fileName.base, ...
            expParameters.acqSuffix, expParameters.ceSuffix, ...
            expParameters.dirSuffix, expParameters.recSuffix, ...
            runSuffix, expParameters.echoSuffix, ...
            '_events_date-' expParameters.date '.tsv'];

end

<<<<<<< HEAD
if isfield(cfg,'eyeTracker')
    
=======
if cfg.eyeTracker

>>>>>>> f04835c2
    expParameters.fileName.eyetracker = ...
        [expParameters.fileName.base, expParameters.acqSuffix, ...
        runSuffix, '_eyetrack_date-' expParameters.date '.edf'];

end

if expParameters.verbose

    fprintf(1,'\nData will be saved in this directory:\n\t%s\n', ...
        fullfile(expParameters.outputDir, modality));

    fprintf(1,'\nData will be saved in this file:\n\t%s\n', ...
        expParameters.fileName.events);

    if cfg.eyeTracker

        fprintf(1,'\nEyetracking data will be saved in this directory:\n\t%s\n', ...
            fullfile(expParameters.outputDir, 'eyetracker'));

        fprintf(1,'\nEyetracking data will be saved in this file:\n\t%s\n', ...
            expParameters.fileName.eyetracker);

    end

end


end<|MERGE_RESOLUTION|>--- conflicted
+++ resolved
@@ -117,13 +117,10 @@
 
 end
 
-<<<<<<< HEAD
-if isfield(cfg,'eyeTracker')
-    
-=======
+
 if cfg.eyeTracker
 
->>>>>>> f04835c2
+
     expParameters.fileName.eyetracker = ...
         [expParameters.fileName.base, expParameters.acqSuffix, ...
         runSuffix, '_eyetrack_date-' expParameters.date '.edf'];
